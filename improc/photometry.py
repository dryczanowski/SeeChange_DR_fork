
import numpy as np

from improc.tools import make_gaussian, sigma_clipping

# caching the soft-edge circles for faster calculations
CACHED_CIRCLES = []
CACHED_RADIUS_RESOLUTION = 0.01


def get_circle(radius, imsize=15, oversampling=100, soft=True):
    """Get a soft-edge circle.

    This function will return a 2D array with a soft-edge circle of the given radius.

    Parameters
    ----------
    radius: float
        The radius of the circle.
    imsize: int
        The size of the 2D array to return. Must be square. Default is 15.
    oversampling: int
        The oversampling factor for the circle.
        Default is 100.
    soft: bool
        Toggle the soft edge of the circle. Default is True (soft edge on).

    Returns
    -------
    circle: np.ndarray
        A 2D array with the soft-edge circle.

    """
    # Check if the circle is already cached
    for circ in CACHED_CIRCLES:
        if np.abs(circ.radius - radius) < CACHED_RADIUS_RESOLUTION and circ.imsize == imsize and circ.soft == soft:
            return circ

    # Create the circle
    circ = Circle(radius, imsize=imsize, oversampling=oversampling, soft=soft)

    # Cache the circle
    CACHED_CIRCLES.append(circ)

    return circ


class Circle:
    def __init__(self, radius, imsize=15, oversampling=100, soft=True):
        self.radius = radius
        self.imsize = imsize
        self.oversampling = oversampling
        self.soft = soft

        # these include the circle, after being moved by sub-pixel shifts for all possible positions in x and y
        self.datacube = np.zeros((oversampling ** 2, imsize, imsize))

        for i in range(oversampling):
            for j in range(oversampling):
                x = i / oversampling
                y = j / oversampling
                self.datacube[i * oversampling + j] = self._make_circle(x, y)

    def _make_circle(self, x, y):
        """Generate the circles for a given sub-pixel shift in x and y. """

        if x < 0 or x > 1 or y < 0 or y > 1:
            raise ValueError("x and y must be between 0 and 1")

        # Create the circle
        xgrid, ygrid = np.meshgrid(np.arange(self.imsize), np.arange(self.imsize))
        xgrid = xgrid - self.imsize // 2 - x
        ygrid = ygrid - self.imsize // 2 - y
        r = np.sqrt(xgrid ** 2 + ygrid ** 2)
        if self.soft==True:
            im = 1 + self.radius - r
            im[r <= self.radius] = 1
            im[r > self.radius + 1] = 0
        else: 
            im = r
            im[r <= self.radius] = 1
            im[r > self.radius] = 0
        
        # TODO: improve this with a better soft-edge function

        return im

    def get_image(self, dx, dy):
        """Get the circle with the given pixel shifts, dx and dy.

        Parameters
        ----------
        dx: float
            The shift in the x direction. Can be a fraction of a pixel.
        dy: float
            The shift in the y direction. Can be a fraction of a pixel.

        Returns
        -------
        im: np.ndarray
            The circle with the given shifts.
        """
        if not np.isfinite(dx):
            dx = 0
        if not np.isfinite(dy):
            dy = 0

        # Get the integer part of the shifts
        ix = int(np.floor(dx))
        iy = int(np.floor(dy))

        # Get the fractional part of the shifts
        fx = dx - ix
        fx = int(fx * self.oversampling)  # convert to oversampled pixels
        fy = dy - iy
        fy = int(fy * self.oversampling)  # convert to oversampled pixels

        # Get the circle
        im = self.datacube[(fx * self.oversampling + fy) % self.datacube.shape[0], :, :]

        # roll and crop the circle to the correct position
        im = np.roll(im, ix, axis=1)
        if ix >= 0:
            im[:, :ix] = 0
        else:
            im[:, ix:] = 0
        im = np.roll(im, iy, axis=0)
        if iy >= 0:
            im[:iy, :] = 0
        else:
            im[iy:, :] = 0

        return im


def iterative_cutouts_photometry(
        image, weight, flags, psf, radii=[3.0, 5.0, 7.0], annulus=[7.5, 10.0], iterations=3, verbose=False
):
    """Perform aperture and PSF photometry on an image, at positions, using a list of apertures.

    The "iterative" part means that it will use the starting positions but move the aperture centers
    around based on the centroid found using the PSF. The centroid will be used as the new position
    for the aperture and PSF photometry, and the new centroid will be updated.

    Parameters
    ----------
    image: np.ndarray
        The image to perform photometry on.
    weight: np.ndarray
        The weight map for the image.
    flags: np.ndarray
        The flags for the image.
    psf: np.ndarray or float scalar
        The PSF to use for photometry.
        If given as a float, will interpret that as a Gaussian
        with that FWHM, in units of pixels.
    radii: list or 1D array
        The apertures to use for photometry.
        Must be a list of positive numbers.
        In units of pixels!
        Default is [3, 5, 7].
    iterations: int
        The number of iterations to perform.
        Each iteration will refine the position of the aperture.
        Default is 3.
    verbose: bool
        If True, print out information about the progress.
        Default is False.

    Returns
    -------
    photometry: dict
        A dictionary with the output of the photometry.

    """
    # Make sure the image is a 2D array
    if len(image.shape) != 2:
        raise ValueError("Image must be a 2D array")

    # Make sure the weight is a 2D array
    if len(weight.shape) != 2:
        raise ValueError("Weight must be a 2D array")

    # Make sure the flags is a 2D array
    if len(flags.shape) != 2:
        raise ValueError("Flags must be a 2D array")

    # Make sure the PSF is a 2D array
    if np.isscalar(psf):
        psf = make_gaussian(psf, imsize=image.shape)
    else:
        if len(psf.shape) != 2:
            raise ValueError("PSF must be a 2D array")
    # TODO: still need to figure out how to actually use the PSF for photometry!

    # Make sure the apertures are a list or 1D array
    radii = np.atleast_1d(radii)
    if not np.all(radii > 0):
        raise ValueError("Apertures must be positive numbers")

    # order the radii in descending order:
    radii = np.sort(radii)[::-1]

    xgrid, ygrid = np.meshgrid(np.arange(image.shape[1]), np.arange(image.shape[0]))
    xgrid -= image.shape[1] // 2
    ygrid -= image.shape[0] // 2

    nandata = np.where(flags > 0, np.nan, image)

    if np.all(nandata == 0 | np.isnan(nandata)):
        cx = cy = cxx = cyy = cxy = 0.0
        iterations = 0  # skip the iterative mode if there's no data
    else:
        # find a rough estimate of the centroid using non-tapered cutout
        bkg_estimate = np.nanmedian(nandata)
        normalization = np.nansum(nandata - bkg_estimate)
        if normalization == 0:
            normalization = 1.0
        elif abs(normalization) < 1.0:
            normalization = 1.0 * np.sign(normalization)  # prevent division by zero and other rare cases
        cx = np.nansum(xgrid * (nandata - bkg_estimate)) / normalization
        cy = np.nansum(ygrid * (nandata - bkg_estimate)) / normalization
        cxx = np.nansum((xgrid - cx) ** 2 * (nandata - bkg_estimate)) / normalization
        cyy = np.nansum((ygrid - cy) ** 2 * (nandata - bkg_estimate)) / normalization
        cxy = np.nansum((xgrid - cx) * (ygrid - cy) * (nandata - bkg_estimate)) / normalization

    # get some very rough estimates just so we have something in case of immediate failure of the loop
    fluxes = [np.nansum((nandata - bkg_estimate))] * len(radii)
    areas = [float(np.nansum(~np.isnan(nandata)))] * len(radii)
    background = 0.0
    variance = np.nanvar(nandata)

    photometry = dict(
        psf_flux=0.0,  # TODO: update this!
        psf_err=0.0,  # TODO: update this!
        psf_area=0.0,  # TODO: update this!
        radii=radii,
        fluxes=fluxes,
        areas=areas,
        background=background,
        variance=variance,
        offset_x=cx,
        offset_y=cy,
        moment_xx=cxx,
        moment_yy=cyy,
        moment_xy=cxy,
    )

    if abs(cx) > nandata.shape[1] or abs(cy) > nandata.shape[0]:
        iterations = 0  # skip iterations if the centroid measurement is outside the cutouts

    # Loop over the iterations
    for i in range(iterations):
        fluxes = np.zeros(len(radii))
        areas = np.zeros(len(radii))
        need_break = False

        # reposition based on the last centroids
        # TODO: move the reposition into the aperture loop?
        #  That would mean we close in on the best position, but is that the right thing to do?
        reposition_cx = cx
        reposition_cy = cy
        for j, r in enumerate(radii):  # go over radii in order (from large to small!)
            # make a circle-mask based on the centroid position
            if not np.isfinite(reposition_cx) or not np.isfinite(reposition_cy):
                raise ValueError("Centroid is not finite, cannot proceed with photometry")
            mask = get_circle(radius=r, imsize=nandata.shape[0]).get_image(reposition_cx, reposition_cy)

            # mask the data and get the flux
            masked_data = nandata * mask
            fluxes[j] = np.nansum(masked_data)  # total flux, not per pixel!
            areas[j] = np.nansum(mask)  # save the number of pixels in the aperture

            # get an offset annulus to get a local background estimate
            inner = get_circle(radius=annulus[0], imsize=nandata.shape[0], soft=False).get_image(reposition_cx, reposition_cy)
            outer = get_circle(radius=annulus[1], imsize=nandata.shape[0], soft=False).get_image(reposition_cx, reposition_cy)
            annulus_map = outer - inner
            annulus_map[annulus_map == 0.] = np.nan # flag pixels outside annulus as nan

            # background and variance only need to be calculated once (they are the same for all apertures)
            # but moments/centroids can be calculated for each aperture, but we will only want to save one
            # so how about we use the smallest one?
<<<<<<< HEAD
            if j == 0:  # smallest aperture only
=======
            if j == 0:  # largest aperture only
                # TODO: if we move the reposition into the aperture loop, this will need to be updated!
                #  We would have to calculate the background/variance on the last positions, or all positions?
                # TODO: consider replacing this with a hard-edge annulus and do median or sigma clipping on the pixels
                annulus_map_sum = np.nansum(annulus_map)
                if annulus_map_sum == 0:  # this should only happen in tests or if the annulus is way too large
                    background = 0
                    variance = 0
                else:
                    # b/g mean and variance (per pixel)
                    background = np.nansum(nandata * annulus_map) / annulus_map_sum
                    variance = np.nansum(((nandata - background) * annulus_map) ** 2) / annulus_map_sum
>>>>>>> fe599f4b

                background, standard_dev = sigma_clipping(nandata * annulus_map, nsigma=5.0, median=True)
                variance = standard_dev ** 2
                normalization = (fluxes[j] - background * areas[j])
                masked_data_bg = (nandata - background) * mask

                if normalization == 0:  # this should only happen in pathological cases
                    cx = cy = cxx = cyy = cxy = 0
                    need_break = True
                    break

                # update the centroids
                cx = np.nansum(xgrid * masked_data_bg) / normalization
                cy = np.nansum(ygrid * masked_data_bg) / normalization

                # update the second moments
                cxx = np.nansum((xgrid - cx) ** 2 * masked_data_bg) / normalization
                cyy = np.nansum((ygrid - cy) ** 2 * masked_data_bg) / normalization
                cxy = np.nansum((xgrid - cx) * (ygrid - cy) * masked_data_bg) / normalization

                # TODO: how to do PSF photometry with offsets and a given PSF? and get the error, too!

                # check that we got reasonable values! If not, break and keep the current values
                if np.isnan(cx) or cx > nandata.shape[1] / 2 or cx < -nandata.shape[1] / 2:
                    need_break = True
                    break  # there's no point doing more radii if we are not going to save the results!
                if np.isnan(cy) or cy > nandata.shape[0] / 2 or cy < -nandata.shape[0] / 2:
                    need_break = True
                    break  # there's no point doing more radii if we are not going to save the results!
                if np.nansum(mask) == 0 or np.nansum(annulus_map) == 0:
                    need_break = True
                    break  # there's no point doing more radii if we are not going to save the results!

        if need_break:
            break

        photometry['psf_flux'] = 0.0  # TODO: update this!
        photometry['psf_err'] = 0.0  # TODO: update this!
        photometry['psf_area'] = 0.0  # TODO: update this!
        photometry['radii'] = radii[::-1]  # return radii and fluxes in increasing order
        photometry['fluxes'] = fluxes[::-1]  # return radii and fluxes in increasing order
        photometry['areas'] = areas[::-1]  # return radii and fluxes in increasing order
        photometry['background'] = background
        photometry['variance'] = variance
        photometry['offset_x'] = cx
        photometry['offset_y'] = cy
        photometry['moment_xx'] = cxx
        photometry['moment_yy'] = cyy
        photometry['moment_xy'] = cxy

    # calculate from 2nd moments the width, ratio and angle of the source
    # ref: https://en.wikipedia.org/wiki/Image_moment
    major = 2 * (cxx + cyy + np.sqrt((cxx - cyy) ** 2 + 4 * cxy ** 2))
    major = np.sqrt(major) if major > 0 else 0
    minor = 2 * (cxx + cyy - np.sqrt((cxx - cyy) ** 2 + 4 * cxy ** 2))
    minor = np.sqrt(minor) if minor > 0 else 0

    angle = np.arctan2(2 * cxy, cxx - cyy) / 2
    elongation = major / minor if minor > 0 else 0

    photometry['major'] = major
    photometry['minor'] = minor
    photometry['angle'] = angle
    photometry['elongation'] = elongation

    return photometry


if __name__ == '__main__':
    import matplotlib
    matplotlib.use('TkAgg')
    import matplotlib.pyplot as plt
    c = get_circle(radius=3.0)
    plt.imshow(c.get_image(0.0, 0.0))
    plt.show()<|MERGE_RESOLUTION|>--- conflicted
+++ resolved
@@ -280,25 +280,18 @@
             # background and variance only need to be calculated once (they are the same for all apertures)
             # but moments/centroids can be calculated for each aperture, but we will only want to save one
             # so how about we use the smallest one?
-<<<<<<< HEAD
-            if j == 0:  # smallest aperture only
-=======
             if j == 0:  # largest aperture only
                 # TODO: if we move the reposition into the aperture loop, this will need to be updated!
                 #  We would have to calculate the background/variance on the last positions, or all positions?
-                # TODO: consider replacing this with a hard-edge annulus and do median or sigma clipping on the pixels
                 annulus_map_sum = np.nansum(annulus_map)
                 if annulus_map_sum == 0:  # this should only happen in tests or if the annulus is way too large
                     background = 0
                     variance = 0
                 else:
                     # b/g mean and variance (per pixel)
-                    background = np.nansum(nandata * annulus_map) / annulus_map_sum
-                    variance = np.nansum(((nandata - background) * annulus_map) ** 2) / annulus_map_sum
->>>>>>> fe599f4b
-
-                background, standard_dev = sigma_clipping(nandata * annulus_map, nsigma=5.0, median=True)
-                variance = standard_dev ** 2
+                    background, standard_dev = sigma_clipping(nandata * annulus_map, nsigma=5.0, median=True)
+                    variance = standard_dev ** 2
+
                 normalization = (fluxes[j] - background * areas[j])
                 masked_data_bg = (nandata - background) * mask
 
